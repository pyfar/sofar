--- conflicted
+++ resolved
@@ -85,8 +85,6 @@
     assert sofa.GLOBAL_Warming == 'critical'
 
 
-<<<<<<< HEAD
-=======
 def test_read_netcdf():
     tmp = TemporaryDirectory()
     files = [os.path.join(tmp.name, "invalid.sofa"),
@@ -117,7 +115,6 @@
         sf.write_sofa("sofa.exe", sofa)
 
 
->>>>>>> 52968f1d
 def test_write_sofa_outdated_version():
     """Test the warning for writing SOFA files with outdated versions"""
 

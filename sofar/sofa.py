--- conflicted
+++ resolved
@@ -1009,18 +1009,6 @@
                         f"- {key} must be string but is {type(value)}\n"
 
             elif dtype == "double":
-<<<<<<< HEAD
-                # multiple checks needed because sofar does not force the user
-                # to initially pass data as numpy arrays
-                if not isinstance(value,
-                                  (np.int_, np.float_, np.double, np.ndarray)):
-                    current_error += (f"- {key} must be int, float or numpy "
-                                      f"array but is {type(value)}\n")
-
-                if isinstance(value, np.ndarray) and not (
-                        str(value.dtype).startswith('int') or
-                        str(value.dtype).startswith('float')):
-=======
                 # All variables can be of type float or int, and are converted
                 # to float when writing.
                 # sofar does not force the user to pass data as numpy arrays.
@@ -1030,7 +1018,6 @@
                         value, (int, float, np.ndarray, np.number)) or \
                         (isinstance(value, (np.ndarray, np.number)) and
                          value.dtype.kind not in ['i', 'f']):
->>>>>>> 059c8e6d
                     current_error += (f"- {key} must be int or float "
                                       f"but is {type(value)}\n")
 

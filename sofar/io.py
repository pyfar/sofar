import contextlib
import os
import numpy as np
from netCDF4 import Dataset, chartostring, stringtochar
import warnings
<<<<<<< HEAD
import packaging
import pathlib
=======
from packaging.version import parse
>>>>>>> 52968f1d
import sofar as sf
from .utils import _verify_convention_and_version, _atleast_nd


def read_sofa(filename, verify=True, verbose=True):
    """
    Read SOFA file from disk and convert it to SOFA object.

    Numeric data is returned as floats or numpy float arrays unless they have
    missing data, in which case they are returned as numpy masked arrays.

    Parameters
    ----------
    filename : str
        The full path to the sofa data.
    verify : bool, optional
        Verify and update the SOFA object by calling :py:func:`~Sofa.verify`.
        This helps to find potential errors in the default values and is thus
        recommended. If reading a file does not work, try to call `Sofa` with
        ``verify=False``. The default is ``True``.
    verbose : bool, optional
        Print the names of detected custom variables and attributes. The
        default is ``True``

    Returns
    -------
    sofa : Sofa
        Object containing the data from `filename`.

    Notes
    -----

    1. Missing dimensions are appended when writing the SOFA object to disk.
       E.g., if ``sofa.Data_IR`` is of shape (1, 2) it is written as an array
       of shape (1, 2, 1) because the SOFA standard AES69-2020 defines it as a
       three dimensional array with the dimensions (`M: measurements`,
       `R: receivers`, `N: samples`)
    2. When reading data from a SOFA file, array data is always returned as
       numpy arrays and singleton trailing dimensions are discarded (numpy
       default). I.e., ``sofa.Data_IR`` will again be an array of shape (1, 2)
       after writing and reading to and from disk.
    3. One dimensional arrays with only one element will be converted to scalar
       values. E.g. ``sofa.Data_SamplingRate`` is stored as an array of shape
       (1, ) inside SOFA files (according to the SOFA standard AES69-2020) but
       will be a scalar inside SOFA objects after reading from disk.
    """

    return _read_netcdf(filename, verify, verbose, mode="sofa")


def read_sofa_as_netcdf(filename):
    """
    Read corrupted SOFA data from disk.

    .. note::
        `read_sofa_as_netcdf` is intended to read and fix corrupted SOFA data
        that could not be read by :py:func:`~read_sofa`. The recommend workflow
        is

        - Try to read the data with `read_sofa` and ``verify=True``
        - If this fails, try the above with ``verify=False``
        - If this fails, use `read_sofa_as_netcdf`

        The SOFA object  returned by `read_sofa_as_netcdf` may not work
        correctly before the issues with the data were fixed, i.e., before the
        data are in agreement with the SOFA standard AES-69.

    Numeric data is returned as floats or numpy float arrays unless they have
    missing data, in which case they are returned as numpy masked arrays.

    Parameters
    ----------
    filename : str
        The full path to the NetCDF data.

    Returns
    -------
    sofa : Sofa
        Object containing the data from `filename`.

    Notes
    -----

    1. Missing dimensions are appended when writing the SOFA object to disk.
       E.g., if ``sofa.Data_IR`` is of shape (1, 2) it is written as an array
       of shape (1, 2, 1) because the SOFA standard AES69-2020 defines it as a
       three dimensional array with the dimensions (`M: measurements`,
       `R: receivers`, `N: samples`)
    2. When reading data from a SOFA file, array data is always returned as
       numpy arrays and singleton trailing dimensions are discarded (numpy
       default). I.e., ``sofa.Data_IR`` will again be an array of shape (1, 2)
       after writing and reading to and from disk.
    3. One dimensional arrays with only one element will be converted to scalar
       values. E.g. ``sofa.Data_SamplingRate`` is stored as an array of shape
       (1, ) inside SOFA files (according to the SOFA standard AES69-2020) but
       will be a scalar inside SOFA objects after reading from disk.
    """
    return _read_netcdf(filename, False, False, mode="netcdf")


def _read_netcdf(filename, verify, verbose, mode):

    # check the filename
<<<<<<< HEAD
    filename = pathlib.Path(filename).with_suffix('.sofa')
=======
    if mode == "sofa" and not filename.endswith('.sofa'):
        raise ValueError("Filename must end with .sofa")
>>>>>>> 52968f1d
    if not os.path.isfile(filename):
        raise ValueError(f"{filename} does not exist")

    # attributes that are skipped
    skip = ["_Encoding"]

    # init list of all and custom attributes
    all_attr = []
    custom = []

    # open new NETCDF4 file for reading
    with Dataset(filename, "r", format="NETCDF4") as file:

        if mode == "sofa":
            # get convention name and version
            convention = getattr(file, "SOFAConventions")
            version = getattr(file, "SOFAConventionsVersion")

            # check if convention and version exist
            _verify_convention_and_version(version, convention)

            # get SOFA object with default values
            sofa = sf.Sofa(convention, version=version, verify=verify)
        else:
            sofa = sf.Sofa(None)

        # allow writing read only attributes
        sofa.protected = False

        # load global attributes
        for attr in file.ncattrs():

            value = getattr(file, attr)
            all_attr.append(f"GLOBAL_{attr}")

            if not hasattr(sofa, f"GLOBAL_{attr}"):
                sofa._add_custom_api_entry(
                    f"GLOBAL_{attr}", value, None, None, "attribute")
                custom.append(f"GLOBAL_{attr}")
                sofa.protected = False
            else:
                setattr(sofa, f"GLOBAL_{attr}", value)

        # load data
        for var in file.variables.keys():

            value = _format_value_from_netcdf(file[var][:], var)
            all_attr.append(var.replace(".", "_"))

            if hasattr(sofa, var.replace(".", "_")):
                setattr(sofa, var.replace(".", "_"), value)
            else:
                dimensions = "".join(list(file[var].dimensions))
                # SOFA only uses dtypes 'double' and 'S1' but netCDF has more
                dtype = "string" if file[var].datatype == "S1" else "double"
                sofa._add_custom_api_entry(var.replace(".", "_"), value, None,
                                           dimensions, dtype)
                custom.append(var.replace(".", "_"))
                sofa.protected = False

            # load variable attributes
            for attr in [a for a in file[var].ncattrs() if a not in skip]:

                value = getattr(file[var], attr)
                all_attr.append(var.replace(".", "_") + "_" + attr)

                if not hasattr(sofa, var.replace(".", "_") + "_" + attr):
                    sofa._add_custom_api_entry(
                        var.replace(".", "_") + "_" + attr, value, None,
                        None, "attribute")
                    custom.append(var.replace(".", "_") + "_" + attr)
                    sofa.protected = False
                else:
                    setattr(sofa, var.replace(".", "_") + "_" + attr, value)

    # remove fields from initial Sofa object that were not contained in NetCDF
    # file (initial Sofa object contained mandatory and optional fields)
    attrs = [attr for attr in sofa.__dict__.keys() if not attr.startswith("_")]
    for attr in attrs:
        if attr not in all_attr:
            delattr(sofa, attr)

    # do not allow writing read only attributes any more
    sofa.protected = True

    # notice about custom entries
    if custom and verbose:
        print(("SOFA file contained custom entries\n"
               "----------------------------------\n"
               f"{', '.join(custom)}"))

    # update api
    if verify:
        try:
            sofa.verify(mode="read")
        except: # noqa (No error handling - just improved verbosity)
            raise ValueError((
                "The SOFA object could not be verified, maybe due to erroneous"
                " data. Call sofa=sofar.read_sofa(filename, verify=False) and "
                "then sofa.verify() to get more information"))

    return sofa


def write_sofa(filename: str, sofa: sf.Sofa, compression=4):
    """
    Write a SOFA object to disk as a SOFA file.

    Parameters
    ----------
    filename : str
        The filename. '.sofa' is appended to the filename, if it is not
        explicitly given.
    sofa : object
        The SOFA object that is written to disk
    compression : int
        The level of compression with ``0`` being no compression and ``9``
        being the best compression. The default of ``9`` optimizes the file
        size but increases the time for writing files to disk.

    Notes
    -----

    1. Missing dimensions are appended when writing the SOFA object to disk.
       E.g., if ``sofa.Data_IR`` is of shape (1, 2) it is written as an array
       of shape (1, 2, 1) because the SOFA standard AES69-2020 defines it as a
       three dimensional array with the dimensions (`M: measurements`,
       `R: receivers`, `N: samples`)
    2. When reading data from a SOFA file, array data is always returned as
       numpy arrays and singleton trailing dimensions are discarded (numpy
       default). I.e., ``sofa.Data_IR`` will again be an array of shape (1, 2)
       after writing and reading to and from disk.
    3. One dimensional arrays with only one element will be converted to scalar
       values. E.g. ``sofa.Data_SamplingRate`` is stored as an array of shape
       (1, ) inside SOFA files (according to the SOFA standard AES69-2020) but
       will be a scalar inside SOFA objects after reading from disk.
    """
    _write_sofa(filename, sofa, compression, verify=True)


def _write_sofa(filename: str, sofa: sf.Sofa, compression=4, verify=True):
    """
    Private write function for writing invalid SOFA files for testing. See
    write_sofa for documentation.
    """

<<<<<<< HEAD
    # check the filename
    filename = pathlib.Path(filename).with_suffix('.sofa')

    # check if the latest version is used for writing and warn otherwise
    # if case required for writing SOFA test data that violates the conventions
    if sofa.GLOBAL_SOFAConventions != "invalid-value":
        latest = sf.Sofa(sofa.GLOBAL_SOFAConventions)
        latest = latest.GLOBAL_SOFAConventionsVersion
        current = sofa.GLOBAL_SOFAConventionsVersion

        if packaging.version.parse(current) < packaging.version.parse(latest):
            warnings.warn(("Writing SOFA object with outdated Convention "
                           f"version {current}. Use version='latest' to write "
                           f"data with version {latest}."))
=======
    if verify:
        # check the filename
        if not filename.endswith('.sofa'):
            raise ValueError("Filename must end with .sofa")

        # check if the latest version is used for writing and warn otherwise
        # if case required for writing SOFA test data that violates the
        # conventions
        if sofa.GLOBAL_SOFAConventions != "invalid-value":
            latest = sf.Sofa(sofa.GLOBAL_SOFAConventions)
            latest = latest.GLOBAL_SOFAConventionsVersion
            current = sofa.GLOBAL_SOFAConventionsVersion

            if parse(current) < parse(latest):
                warnings.warn((
                    "Writing SOFA object with outdated Convention "
                    f"version {current}. It is recommend to upgrade "
                    " data with Sofa.upgrade_convention() before "
                    "writing to disk if possible."))
>>>>>>> 52968f1d

    # setting the netCDF compression parameter
    use_zlib = compression != 0

    # update the dimensions
    if verify:
        sofa.verify(mode="write")

    # list of all attribute names
    all_keys = [key for key in sofa.__dict__.keys() if not key.startswith("_")]

    # open new NETCDF4 file for writing
    with Dataset(filename, "w", format="NETCDF4") as file:

        # write dimensions
        for dim in sofa._api:
            file.createDimension(dim, sofa._api[dim])

        # write global attributes
        keys = [key for key in all_keys if key.startswith("GLOBAL_")]
        for key in keys:
            setattr(file, key[7:], str(getattr(sofa, key)))

        # write data
        for key in all_keys:

            # skip attributes
            # Note: This definition of attribute is blurry:
            # lax definition:
            #   sofa._convention[key]["type"] == "attribute":
            # strict definition:
            #   ("_" in key and not key.startswith("Data_")) or \
            #       key.count("_") > 1
            #
            # The strict definition is implicitly included in the SOFA standard
            # since underscores only occur for variables starting with Data_
            if sofa._convention[key]["type"] == "attribute":
                continue

            # get the data and type and shape
            value, dtype = _format_value_for_netcdf(
                getattr(sofa, key), key, sofa._convention[key]["type"],
                sofa._dimensions[key], sofa._api["S"])

            # create variable and write data
            shape = tuple(list(sofa._dimensions[key]))
            tmp_var = file.createVariable(
                key.replace("Data_", "Data."), dtype, shape,
                zlib=use_zlib, complevel=compression)
            if dtype == "f8":
                tmp_var[:] = value
            else:
                tmp_var[:] = stringtochar(value)
                tmp_var._Encoding = "ascii"

            # write variable attributes
            sub_keys = [k for k in all_keys if k.startswith(f"{key}_")]
            for sub_key in sub_keys:
                setattr(tmp_var, sub_key[len(key)+1:],
                        str(getattr(sofa, sub_key)))


def _format_value_for_netcdf(value, key, dtype, dimensions, S):
    """
    Format value from SOFA object for saving in a NETCDF4 file.

    Parameters
    ----------
    value : str, array like
        The value to be formatted
    key : str
        The name of the current attribute. Needed for verbose errors.
    dtype : str
        The the data type of value
    dimensions : str
        The intended dimensions from ``sofa.dimensions``
    S : int
        Length of the string array.

    Returns
    -------
    value : str, numpy array
        The formatted value.
    netcdf_dtype : str
        The data type as a string for writing to a NETCDF4 file ('attribute',
        'f8', or 'S1').
    """
    # copy value
    with contextlib.suppress(AttributeError):
        value = value.copy()

    # parse data
    if dtype == "attribute":
        value = str(value)
        netcdf_dtype = "attribute"
    elif dtype == "double":
        value = _atleast_nd(value, len(dimensions))
        netcdf_dtype = "f8"
    elif dtype == "string":
        value = np.array(value, dtype=f"S{str(S)}")
        value = _atleast_nd(value, len(dimensions))
        netcdf_dtype = 'S1'
    else:
        raise ValueError(f"Unknown type {dtype} for {key}")

    return value, netcdf_dtype


def _format_value_from_netcdf(value, key):
    """
    Format value from NETCDF4 file for saving in a SOFA object

    Parameters
    ----------
    value : np.array of dtype float or S
        The value to be formatted
    key : str
        The variable name of the current value. Needed for verbose errors.

    Returns
    -------
    value : str, number, numpy array
        The formatted value.
    """

    if "float" in str(value.dtype) or "int" in str(value.dtype):
        if np.ma.is_masked(value):
            warnings.warn(f"Entry {key} contains missing data")
        else:
            # Convert to numpy array or scalar
            value = np.asarray(value)
    elif str(value.dtype)[1] in ["S", "U"]:
        # string arrays are stored in masked arrays with empty strings '' being
        # masked. Convert to regular arrays with unmasked empty strings
        if str(value.dtype)[1] == "S":
            value = chartostring(value, encoding="ascii")
        value = np.atleast_1d(value).astype("U")
    else:
        raise TypeError(
            f"{key}: value.dtype is {value.dtype} but must be float, S or, U")

    # convert arrays to scalars if they do not store data that is usually used
    # as scalar metadata, e.g., the SamplingRate
    data_keys = ["Data_IR", "Data_Real", "Data_Imag", "Data_SOS" "Data_Delay"]
    if value.size == 1 and key not in data_keys:
        value = value[0]

    return value<|MERGE_RESOLUTION|>--- conflicted
+++ resolved
@@ -3,12 +3,8 @@
 import numpy as np
 from netCDF4 import Dataset, chartostring, stringtochar
 import warnings
-<<<<<<< HEAD
-import packaging
 import pathlib
-=======
 from packaging.version import parse
->>>>>>> 52968f1d
 import sofar as sf
 from .utils import _verify_convention_and_version, _atleast_nd
 
@@ -112,12 +108,7 @@
 def _read_netcdf(filename, verify, verbose, mode):
 
     # check the filename
-<<<<<<< HEAD
     filename = pathlib.Path(filename).with_suffix('.sofa')
-=======
-    if mode == "sofa" and not filename.endswith('.sofa'):
-        raise ValueError("Filename must end with .sofa")
->>>>>>> 52968f1d
     if not os.path.isfile(filename):
         raise ValueError(f"{filename} does not exist")
 
@@ -264,26 +255,8 @@
     write_sofa for documentation.
     """
 
-<<<<<<< HEAD
     # check the filename
     filename = pathlib.Path(filename).with_suffix('.sofa')
-
-    # check if the latest version is used for writing and warn otherwise
-    # if case required for writing SOFA test data that violates the conventions
-    if sofa.GLOBAL_SOFAConventions != "invalid-value":
-        latest = sf.Sofa(sofa.GLOBAL_SOFAConventions)
-        latest = latest.GLOBAL_SOFAConventionsVersion
-        current = sofa.GLOBAL_SOFAConventionsVersion
-
-        if packaging.version.parse(current) < packaging.version.parse(latest):
-            warnings.warn(("Writing SOFA object with outdated Convention "
-                           f"version {current}. Use version='latest' to write "
-                           f"data with version {latest}."))
-=======
-    if verify:
-        # check the filename
-        if not filename.endswith('.sofa'):
-            raise ValueError("Filename must end with .sofa")
 
         # check if the latest version is used for writing and warn otherwise
         # if case required for writing SOFA test data that violates the
@@ -299,7 +272,6 @@
                     f"version {current}. It is recommend to upgrade "
                     " data with Sofa.upgrade_convention() before "
                     "writing to disk if possible."))
->>>>>>> 52968f1d
 
     # setting the netCDF compression parameter
     use_zlib = compression != 0
